
# This file is alphabetized; please keep it that way.

anjuta:
    status: in-progress
    links:
        bug: https://bugzilla.redhat.com/show_bug.cgi?id=1282116

boost:
    nonblocking: true
    note: |
        Some components are not ported yet.
byobu:
    status: in-progress
    links:
        repo: https://github.com/dperson/byobu
    note: |
        [dperson] Pull accepted upstream (will be in 5.100). Updated the `spec`
        file to fix the she-bang lines on build. Submited it to the maintainer.
        Maintainer will wait on Fedora 24 to change script interpreter.
cmake:
    nonblocking: true
    note: |
        Looks like a stray dependency on py2
createrepo:
    status: dropped
    links:
        bug: https://bugzilla.redhat.com/show_bug.cgi?id=1024809
    note: |
        This has a dependency on `yum`, which is not going to be ported.

        Dependant packages should be ported to `createrepo_c`.
fedmsg:
    status: in-progress
    note: |
        The python3-fedmsg-core package is done and available, but the commands
        modules won't be do-able until twisted is done.
exo:
    status: in-progress
    links:
        bug: https://bugzilla.redhat.com/show_bug.cgi?id=1282165
gdal:
    links:
        bug: https://bugzilla.redhat.com/show_bug.cgi?id=1213629
kernel-tests:
    status: in-progress
    links:
        repo: https://git.fedorahosted.org/cgit/kernel-tests.git
        bug: https://bugzilla.redhat.com/show_bug.cgi?id=1282133
    note: |
        [rodrigc](https://github.com/rodrigc) is submitting fixes in [his repo](https://github.com/rodrigc/kernel-tests)
gstreamer-python:
    status: dropped
    note: |
      Replacement: `python-gstreamer1`
libssh2-python:
    status: released
    links:
        bug: https://bugzilla.redhat.com/show_bug.cgi?id=1282201
    note: |
        Code is old, but it's just a binding: it seems to work with Python 3.4
        Should it be renamed python{2,3}-libssh2?
lorem-ipsum-generator:
    status: in-progress
    links:
        repo: https://github.com/Riamse/lorem-ipsum-generator/
        bug: https://bugzilla.redhat.com/show_bug.cgi?id=1282272
    note: |
        Riamse is doing it.
        This has been ported. All we're waiting for is for upstream to point the sources to this repo.
lunatic-python:
    links:
        bug: https://bugzilla.redhat.com/show_bug.cgi?id=1282088
    note: |
        There is a better alternative which supports Python3, Lupa.
m2crypto:
    nonblocking: true
    note: |
      Suggested replacement: `python-cryptography`
pycairo:
    status: dropped
    note: |
      Suggested replacement: `python3-cairo`
pygame:
    nonblocking: true
    note: |
        No `python3-pygame-devel` equivalent
pygobject2:
    status: dropped
    note: |
      Suggested replacement: `python-gobject`
pygtk2:
    status: dropped
    note: |
      Suggested replacement: `python-gobject`
pyliblzma:
    status: dropped
    note: |
      Upstream may be dead.
      Recommend porting to the [lzma library in the stdlib](https://docs.python.org/3/library/lzma.html)
      (with python2 code using `python-backports-lzma`)
<<<<<<< HEAD
pysendfile:
    links:
        bug: https://bugzilla.redhat.com/show_bug.cgi?id=1282243
=======
pyPDF:
    status: in-progress
    links:
        bug: https://bugzilla.redhat.com/show_bug.cgi?id=991102
    note: |
        Someone already suggested to migrate to pyPDF2, which has official py3+ support on v1.20 onwards.
>>>>>>> 2e5fc1b3
pyserial:
    nonblocking: true
    links:
        bug:
            https://bugzilla.redhat.com/show_bug.cgi?id=1187837
    note: |
        Bug 1187837 - A file in the python2 backage requires python3.
pysnmp:
    links:
        bug: https://bugzilla.redhat.com/show_bug.cgi?id=1282245
    note: |
        Current build version should support Python 3.
python:
    status: dropped
    note: |
      This is the Python 2 package.
      Please port to Python 3.
python-backports:
    status: dropped
    note: |
        By definition, the new Python version does not need backports!
python-backports-lzma:
    status: dropped
    note: |
        Included in Python 3.3
python-backports-ssl_match_hostname:
    status: dropped
    note: |
        Included in Python 3.2
python-BeautifulSoup:
    status: dropped
    note: |
        Replacement: `python-beautifulsoup4`
python-bitlyapi:
    status: released
python-bunch:
    status: dropped
    note: |
        Replacement: `python-munch` (Same API)
python-cherrypy:
    status: dropped
    note: |
      Replacement: `python3-cherrypy`
python-cherrypy2:
    status: dropped
    note: |
      This is a backwards compatibility package.  Code that needs to be run on
      python3 needs to be ported to a current version of this framework.
      Replacement: `python3-cherrypy`
python-docs:
    status: dropped
    note: |
        Replacement: `python3-docs`
python-instant:
    status: released
    note: |
      spec file updated and built in rawhide by [fab](http://fabian-affolter.ch).
python-irclib:
    note: |
        Update with python3 support has been [packaged in copr](https://copr-fe.cloud.fedoraproject.org/coprs/toshio/python-irclib-update/).
        Requires additional packages to build (which are present in the copr repository).

        Copr packager doesn't have time to maintain the package so needs Fedora maintainers
        to take over maintenance.
    links:
        bug: https://bugzilla.redhat.com/show_bug.cgi?id=813736
python-kerberos:
    status: dropped
    note: |
      Suggested replacement: `python-gssapi`
python-krbV:
    status: dropped
    note: |
      Suggested replacement: `python-gssapi`
python-ldap:
    status: dropped
    note: |
      Suggested replacement: `python-pyldap` (drop-in, provides the `ldap` module)
    links:
        bug: https://bugzilla.redhat.com/show_bug.cgi?id=1243127
python-lzo:
    note: |
            A new upstream maintainer has appeared and [merged python3 support](https://github.com/jd-boyd/python-lzo/pull/8) to their
            tree but still needs to [make a new release](https://github.com/jd-boyd/python-lzo/issues/9).
python-matplotlib:
    nonblocking: true
    note: |
        Ported except for the wx backend, which depends on xwPython.
python-memcached:
    status: dropped
    note: |
      Replacement: `python3-memcached`
python-mpd:
    status: in-progress
    links:
        bug: https://bugzilla.redhat.com/show_bug.cgi?id=1282097
    note: |
        [threebean](http://threebean.org) submitted a patch for this.
python-mutagen:
    nonblocking: true
    note: |
        Ported, but the devel package needs py3
python-nss:
    links:
        bug: https://bugzilla.redhat.com/show_bug.cgi?id=985290
python-odict:
    status: dropped
    note: |
      Included in Python 2.7 / 3.1 standard library as
      [`collections.OrderedDict`](https://docs.python.org/3/library/collections.html#collections.OrderedDict).
python-openid:
    status: dropped
    note: |
      Replacement: `python3-openid`
python-os-testr:
    links:
        bug: https://bugzilla.redhat.com/show_bug.cgi?id=1279704
python-oauth2:
    links:
        bug: https://bugzilla.redhat.com/show_bug.cgi?id=1282225
python-pdfrw:
  status: idle
  links:
    bug: https://bugzilla.redhat.com/show_bug.cgi?id=1282219
python-progressbar:
    status: in-progress
    links:
        bug: https://bugzilla.redhat.com/show_bug.cgi?id=1282094
python-subprocess32:
    status: dropped
    note: |
      This is a backport of the subprocess module in python-3.2 to python2.
      For python3 code, just use subprocess from the stdlib.
python-twiggy:
    status: in-progress
    note: |
        It's already Python 3 compatible upstream.
    links:
        bug: https://bugzilla.redhat.com/show_bug.cgi?id=1282112
python-webob1.1:
    status: dropped
    note: |
      This is a backwards compatibility package.  Code that uses this should be
      ported to the current version of the library as part of porting to
      python3.
      Replacement: `python-webob`
python-webtest1.3:
    status: dropped
    note: |
      This is a backwards compatibility package.  Code that uses this should be
      ported to the current version of the library as part of porting to
      python3.
      Replacement: `python-webtest`
samba:
    links:
        bug: https://bugzilla.redhat.com/show_bug.cgi?id=1014589
subunit:
    nonblocking: true
    note: |
        A Python 3 subpackage exists, but isn't packaged well yet.
        Also the plugins aren't ported.
tracer:
    note: |
      Upstream seems to have support for python3.
      The fedora packager is also upstream.
will-crash:
    status: released
    note: |
        will-crash tests that abrt will detect a crash and report properly.
        It contains a crashing program for both python2 and python3 so that
        it can test that abrt handles both python2 and python3 tracebacks.

        So, the RPM requires both /usr/bin/python2 and /usr/bin/python3.
python-flask-admin:
    links:
        bug: https://bugzilla.redhat.com/show_bug.cgi?id=1282084
    status: in-progress
yum:
    status: dropped
    note: |
      Replacement: `-dnf`
python-shove:
    status: in-progress
    note: |
        [threebean](http://threebean.org) is working on this.
    links:
        bug: https://bugzilla.redhat.com/show_bug.cgi?id=1281992
youtube-dl:
    status: released
    note: |
        spec updated and built for Rawhide
    links:
        repo: https://github.com/rg3/youtube-dl/
        bug: https://bugzilla.redhat.com/show_bug.cgi?id=1282086
python-retask:
    status: in-progress
    note: |
        [sayanchowdhury](https://github.com/sayanchowdhury) is working on this.
        version 4.0 has a broken import so the build fails. There is a pending
        [PR](https://github.com/kushaldas/retask/pull/9)<|MERGE_RESOLUTION|>--- conflicted
+++ resolved
@@ -99,18 +99,15 @@
       Upstream may be dead.
       Recommend porting to the [lzma library in the stdlib](https://docs.python.org/3/library/lzma.html)
       (with python2 code using `python-backports-lzma`)
-<<<<<<< HEAD
+pyPdf:
+    status: dropped
+    links:
+        bug: https://bugzilla.redhat.com/show_bug.cgi?id=991102
+    note: |
+        Suggested replacement: `python-PyPDF2`, which has official py3+ support on v1.20 onwards.
 pysendfile:
     links:
         bug: https://bugzilla.redhat.com/show_bug.cgi?id=1282243
-=======
-pyPDF:
-    status: in-progress
-    links:
-        bug: https://bugzilla.redhat.com/show_bug.cgi?id=991102
-    note: |
-        Someone already suggested to migrate to pyPDF2, which has official py3+ support on v1.20 onwards.
->>>>>>> 2e5fc1b3
 pyserial:
     nonblocking: true
     links:
